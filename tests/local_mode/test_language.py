--- conflicted
+++ resolved
@@ -25,7 +25,7 @@
 def test_vector_non_valid_token_is_zero():
     """Test that the vector of non valid token is all zeros"""
 
-<<<<<<< HEAD
+
     doc = nlp("outofvocabularytoken")
     actual = doc[0].vector
     zeros = np.zeros(actual.shape)
@@ -66,14 +66,6 @@
     excep = "U.S.A"
 
     assert len(nlp(excep)) == 1  # ['U.S.A']
-=======
-    doc = nlp("non-valid-token")
-    actual = doc[0].vector
-    zeros = np.zeros(actual.shape)
-
-    # check that all cells in actual vector are zeros
-    assert (actual == zeros).all() == True
-
 
 def test_language_model_download_path():
     """Tests that downloading a model returns a valid & correct path"""
@@ -89,4 +81,3 @@
 
     # check if the model path is the same as the expected path
     assert model_path == expected_model_path
->>>>>>> 82dea5ec
