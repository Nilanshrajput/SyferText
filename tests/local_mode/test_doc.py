import syft as sy
import torch
import syfertext
from syft.generic.string import String
from syfertext.pointers.doc_pointer import DocPointer
from syfertext.local_pipeline import get_test_language_model

<<<<<<< HEAD
import numpy as np
import random

=======
>>>>>>> 42559738
hook = sy.TorchHook(torch)
me = hook.local_worker
me.is_client_worker = False

# create a remote worker
alice = sy.VirtualWorker(hook=hook, id=f"alice{random.randint(1,500)}")

nlp = get_test_language_model()


def test_avg_vector_valid_token():
    """Test that the average vector of valid tokens match the expected result"""

    doc = nlp("on your left")
    actual = doc.vector
    vectors = None

    # Count the tokens that have vectors
    vector_count = 0

    for token in doc:

        # Get the vector of the token if one exists
        if token.has_vector:

            # Increment the vector counter
            vector_count += 1

            # cumulate token's vector by summing them
            vectors = token.vector if vectors is None else vectors + token.vector

    # if no tokens with vectors were found, just get the default vector (zeros)
    if vector_count == 0:

        expected_vector = doc.vocab.vectors.default_vector

    else:

        # Create the final Doc vector
        expected_vector = vectors / vector_count

    # assert that actual and expected results match
    assert (actual == expected_vector).all()


def test_avg_vector_non_valid():
    """Test that the average vector of invalid tokens match the expected result"""

    doc = nlp("non-valid-token")
    actual = doc.vector
    vectors = None

    # Count the tokens that have vectors
    vector_count = 0

    for token in doc:

        # Get the vector of the token if one exists
        if token.has_vector:

            # Increment the vector counter
            vector_count += 1

            # cumulate token's vector by summing them
            vectors = token.vector if vectors is None else vectors + token.vector

    # if no tokens with vectors were found, just get the default vector (zeros)
    if vector_count == 0:

        expected_vector = doc.vocab.vectors.default_vector

    else:

        # Create the final Doc vector
        expected_vector = vectors / vector_count

    # assert that actual and expected results match
    assert (actual == expected_vector).all()


def test_add_custom_attr():
    """Test adding custom attributes to Doc & Token objects"""

    doc = nlp("Joey doesnt share food")
    token = doc[0]

    # add new custom attributes
    doc.set_attribute(name="doc_tag", value="doc_value")
    token.set_attribute(name="token_tag", value="token_value")

    # check if custom attributes have been added
    assert hasattr(doc._, "doc_tag") and doc._.doc_tag == "doc_value"
    assert hasattr(token._, "token_tag") and token._.token_tag == "token_value"


def test_check_custom_attr():
    """Test if Doc and Token custom attributes exist"""

    doc = nlp("Joey doesnt share food")
    token = doc[0]

    # add new custom attributes
    doc.set_attribute(name="doc_tag", value="doc_value")
    token.set_attribute(name="token_tag", value="token_value")

    # check if the custom attributes exist
    assert doc.has_attribute("doc_tag")
    assert token.has_attribute("token_tag")


def test_remove_custom_attr():
    """Test the deletion of a custom Doc and Token attribute"""

    doc = nlp("Joey doesnt share food")
    token = doc[0]

    # add new custom attributes
    doc.set_attribute(name="doc_tag", value="doc_value")
    token.set_attribute(name="token_tag", value="token_value")

    # remove the new custom attributes
    doc.remove_attribute(name="doc_tag")
    token.remove_attribute(name="token_tag")

    # Verify they do were removed
    assert not doc.has_attribute("doc_tag")
    assert not token.has_attribute("token_tag")


def test_get_custom_attr():
    """Test getting the value of custom attribute from Doc and Token."""

    doc = nlp("Joey doesnt share food")
    token = doc[0]

    token_value, doc_value = "token_value", "doc_value"

    # add custom attributes
    doc.set_attribute(name="doc_tag", value=doc_value)
    token.set_attribute(name="token_tag", value=token_value)

    # Assert values are the values we set
    assert doc.get_attribute("doc_tag") == doc_value
    assert token.get_attribute("token_tag") == token_value


def test_update_custom_attr_doc():
    """Test updating custom attribute of Doc and Token object"""

    doc = nlp("Joey doesnt share food")
    token = doc[0]

    # add new custom attributes
    doc.set_attribute(name="doc_tag", value="doc_value")
    token.set_attribute(name="token_tag", value="token_value")

    # check custom attributes values are set
    assert doc.get_attribute("doc_tag") == "doc_value"
    assert token.get_attribute("token_tag") == "token_value"

    # now update the attributes
    doc.set_attribute(name="doc_tag", value="new_doc_value")
    token.set_attribute(name="token_tag", value="new_token_value")

    # now check the updated attribute
    assert doc.get_attribute("doc_tag") == "new_doc_value"
    assert token.get_attribute("token_tag") == "new_token_value"


def test_doc_similarity():
    """Test similarity between two Doc objects"""

    doc1 = nlp("Joey doesnt share food")
    doc2 = nlp("we were on a break")

    assert doc1.similarity(doc2) == doc2.similarity(doc1)

    assert -1 <= doc1.similarity(doc2).item() <= 1


def test_exclude_tokens_on_attr_values_doc():
    """Test that the get_vector method ignores tokens based on the excluded_tokens dict"""

    doc = nlp("Joey never ever share food")
    doc_excluding_tokens = nlp("Joey never share food")

    # add custom_attr to the last token, the word ever
    token = doc[2]
    token.set_attribute(name="attribute1_name", value="value1")

    # initialize the excluded_tokens dict
    excluded_tokens = {"attribute1_name": {"value1", "value2"}, "attribute2_name": {"v1", "v2"}}

    # checks if get_vector returns the same vector for doc and the doc with the word to exclude already missing,
    # all() is needed because equals for tensor arrays returns an array of booleans.
    assert all(doc.get_vector(excluded_tokens) == doc_excluding_tokens.get_vector())

    # checks if get_vector without excluded_tokens returns a different vector for doc
    # and doc with the word to exclude already missing.
    assert any(doc.get_vector() != doc_excluding_tokens.get_vector())


def test_get_token_vectors():
    """Test the get_token_vectors method"""

    doc = nlp("Joey never ever share food")
    doc_excluding_tokens = nlp("Joey never share food")

    # add custom_attr to the last token, the word `ever`
    token = doc[2]
    token.set_attribute(name="attribute1_name", value="value1")

    # initialize the excluded_tokens dict
    excluded_tokens = {"attribute1_name": {"value1", "value2"}, "attribute2_name": {"v1", "v2"}}

    # checks the number of vectors after ignoring the excluded tokens
    assert (
        doc.get_token_vectors(excluded_tokens).shape[0]
        == doc_excluding_tokens.get_token_vectors().shape[0]
    )

    # checks the shape of the returned tensor
    assert doc.get_token_vectors(excluded_tokens).shape[0] == 4
    assert doc.get_token_vectors().shape[0] == 5


def test_ownership_doc_local():
    """Tests that the doc object created on the local worker is owned by the local worker itself"""

    # create a local doc object
    doc = nlp("we were on a break")

    # test the doc owner is the local worker
    assert doc.owner == me


def test_ownership_doc_remote():
    """Tests that the doc object pointed by doc pointer is owned by remote worker"""

    # get a String Pointer
    text_ptr = String("we were on a break").send(alice)

    # create a doc pointer
    doc = nlp(text_ptr)

    # check owner of the doc pointer
    assert doc.owner == me

    # check owner of doc object pointed by the `doc` DocPointer
    assert alice._objects[doc.id_at_location].owner.id == alice.id


def test_nbor():
    """Test that neighbor selections return the correct tokens"""

    doc = nlp("Joey doesnt share food")

    # Select a sample token at position `2`
    token = doc[2]

    # Test indices ranging from `-2` to `1`
    nbor_ids = range(-2, 2)

    assert all([doc[idx].text == token.nbor(offset).text for idx, offset in enumerate(nbor_ids)])<|MERGE_RESOLUTION|>--- conflicted
+++ resolved
@@ -5,12 +5,6 @@
 from syfertext.pointers.doc_pointer import DocPointer
 from syfertext.local_pipeline import get_test_language_model
 
-<<<<<<< HEAD
-import numpy as np
-import random
-
-=======
->>>>>>> 42559738
 hook = sy.TorchHook(torch)
 me = hook.local_worker
 me.is_client_worker = False
