--- conflicted
+++ resolved
@@ -18,18 +18,14 @@
     license="Apache-2.0",
     version="0.0.1",
     packages=find_packages(),
-<<<<<<< HEAD
     long_description=read("README.md"),
     long_description_content_type="text/markdown",
-    install_requires=["tqdm==4.36.1", "mmh3==2.5.1", "syft==0.2.5", "requests==2.22.0"],
-=======
     install_requires=[
         "tqdm==4.36.1",
         "mmh3==2.5.1",
         "syft @ git+https://github.com/OpenMined/PySyft@c430345b82cdcbaa7a15f8662498c502c4f9a1eb",
         "requests==2.22.0",
     ],
->>>>>>> 1fab4fb0
     extras_require={
         "test": [
             "black>=19.10b0",
