--- conflicted
+++ resolved
@@ -112,7 +112,6 @@
 
     expression = "|".join([piece for piece in entries if piece.strip()])
     return re.compile(expression)
-<<<<<<< HEAD
 
 
 def batching(iterable, bs=8):
@@ -120,8 +119,4 @@
 
     l = len(iterable)
     for ndx in range(0, l, bs):
-        yield iterable[ndx : min(ndx + bs, l)]
-=======
-    prog_bar.close()
-    return tmp_model_path
->>>>>>> 5744700a
+        yield iterable[ndx : min(ndx + bs, l)]