--- conflicted
+++ resolved
@@ -86,13 +86,8 @@
             # Get the corresponding TokenMeta object
             token_meta = self.container[idx]
 
-<<<<<<< HEAD
-        # Create a Token object
-        token = Token(vocab=self.vocab, doc=self, token_meta=token_meta)
-=======
             # Create a Token object with owner same as the doc object
             token = Token(doc=self, token_meta=token_meta, owner=self.owner)
->>>>>>> 2e0a5e78
 
             return token
 
