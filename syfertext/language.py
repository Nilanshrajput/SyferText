from .tokenizer import Tokenizer
from .vocab import Vocab
from .doc import Doc
from .pointers.doc_pointer import DocPointer
from .pipeline import SubPipeline

from syft.generic.object import AbstractObject
from syft.workers.base import BaseWorker
from syft.generic.string import String
from syft.generic.pointers.string_pointer import StringPointer
from syft.generic.pointers.object_pointer import ObjectPointer
from typing import List, Union, Tuple


class BaseDefaults(object):
    """A class that defines all the defaults of the Language class
    """

    @classmethod
    def create_vocab(cls, model_name) -> Vocab:
        """Creates the Vocab object that holds the vocabulary along with vocabulary meta data

        Todo:
            I started by a very simple Vocab class that
            contains only a variable called 'vectors' of type DICT to hold word vectors
            vocab.vectors['word'] = float. To be reviewed for more complex functionality.
        """

        # Instantiate the Vocab object
        vocab = Vocab(model_name)

        return vocab

    @classmethod
    def create_tokenizer(cls, vocab) -> Tokenizer:
        """Creates a Tokenizer object that will be used to create the Doc object, which is the
        main container for annotated tokens.
        
        This Tokenizer object uses spaCy's tokenization rules. It takes prefixes,
        infixes, suffixes, tokenization exceptions into account.
        Of course, more features should be added later.

        """

        # Instantiate the Tokenizer object and return it
        tokenizer = Tokenizer(vocab)

        return tokenizer


class Language(AbstractObject):
    """Inspired by spaCy Language class.

    Orchestrates the interactions between different components of the pipeline
    to accomplish core text-processing task.

    It create the Doc object which is the container into which all text-processing
    pipeline components feed their results.
    """

    def __init__(
        self,
        model_name,
        id: int = None,
        owner: BaseWorker = None,
        tags: List[str] = None,
        description: str = None,
    ):

        # Define the default settings
        self.Defaults = BaseDefaults

        # Create the vocabulary
        self.vocab = self.Defaults.create_vocab(model_name)

        # Create a dictionary that associates to the name of each text-processing component
        # of the pipeline, an object that is charged to accomplish the job.
        self.factories = {"tokenizer": self.Defaults.create_tokenizer(self.vocab)}

        # Initialize the subpipeline template
        # It only contains the tokenizer at initialization
        self.pipeline_template = [{"remote": True, "name": "tokenizer"}]

        # Intialize the main pipeline
        self._reset_pipeline()

        super(Language, self).__init__(id=id, owner=owner, tags=tags, description=description)

    @property
    def pipe_names(self) -> List[str]:
        """Returns a list of component names in the pipeline in order of execution.

        Returns:
            (list): List of all pipeline component name in order of execution.
        """

        return [pipe_template["name"] for pipe_template in self.pipeline_template]

    def _parse_pipeline_template(self):
        """Parses the `pipeline_template` property to
        create the `subpipeline_templates` property.
        """

        # Initialize a subpipeline template with the
        # tokenizer. The tokenizer always has 'remote' set
        # to True.
        subpipeline_template = dict(
            remote=self.pipeline_template[0]["remote"], names=[self.pipeline_template[0]["name"]]
        )

        # Initialize the subpipeline templates list as a class property
        self.subpipeline_templates = [subpipeline_template]

        # Loop through the pipeline template elements
        for pipe_template in self.pipeline_template[1:]:

            # compare `remote` properties between templates:
            # If the pipe template has the same `remote` value,
            # it is appended to the existing subpipeline template
            if pipe_template["remote"] == subpipeline_template["remote"]:
                subpipeline_template["names"].append(pipe_template["name"])

            # Otherwise, create a new subpipeline template and add the
            # pipe template to it
            else:
                subpipeline_template = dict(
                    remote=pipe_template["remote"], names=[pipe_template["name"]]
                )

                self.subpipeline_templates.append(subpipeline_template)

    def _reset_pipeline(self):
        """Reset the `pipeline` class property.
        """

        # Read the pipeline components from the template and aggregate them into
        # a list of subpipline templates.
        # This method will create the instance variable
        # self.subpipeline_templates
        self._parse_pipeline_template()

        # Get the number of subpipelines
        subpipeline_count = len(self.subpipeline_templates)

        # Initialize a new empty pipeline with as many
        # empty dicts as there are subpipelines
        self.pipeline = [dict() for i in range(subpipeline_count)]

    def add_pipe(
        self,
        component: callable,
        remote: bool = False,
        name: str = None,
        before: str = None,
        after: str = None,
        first: bool = False,
        last: bool = True,
    ):
<<<<<<< HEAD
        """Adds a pipe template to the pipeline template. 
           
=======
        """Adds a pipe template to a subpipeline templates.

>>>>>>> b6ca7393
        A pipe template is a dict of the form `{'remote': remote, 'name': name}`.
        Few main steps are carried out here:

        1- The new pipe name is added at the right position in the pipeline template.
           Here is an example of how pipeline template list looks like

           self.pipeline_template = [{'remote': True,  'name': 'tokenizer'},
                                     {'remote': True,  'name': <pipe_1_name>},
                                     {'remote': False, 'name': <pipe_2_name>},
                                     {'remote': True,  'name': <pipe_3_name>},
                                     {'remote': True,  'name': <pipe_4_name>}]

        2- The pipeline template is parsed into a list of subpipeline templates.
           Each subpipeline template is an aggregation of adjacent pipes with
           the same value for 'remote'.
           Here is an example of how the subpipeline template list for the above
           pipeline template would look like:

           self.subpipeline_templates = [{'remote': True, 'names': ['tokenizer',
                                                                    'pipe_1_name',
                                                                    'pipe_2_name']},
                                         {'remote': False, 'name': ['pipe_3_name']},
                                         {'remote': True,  'name': ['pipe_4_name'
                                                                    'pipe_5_name']}
                                        ]

        3- The pipeline is initialize by creating a list with as many empty dicts as
           there are subpipelines:

           self.pipeline = [dict(), dict()]


        Args:
            component (callable): This is a callable that takes a Doc object and modifies
                it inplace.
            name (str): The name of the pipeline component to be added. Defaults to None.
            remote (bool): If True, the pipe component will be sent to the remote worker
                where the Doc object resides. If False, the pipe will operate locally,
                either on a Doc object directly, or on a DocPointer returned by the previous
                component in the pipeline. Defaults to False.
            before (str): The name of the pipeline component before which the new component
                is to be added. Defaults to None.
            after (str): The name of the pipeline component after which the new component
                is to be added. Defaults to None.
            first (bool): if set to True, the new pipeline component will be add as the
                first element of the pipeline (after the tokenizer). Defaults to False.
            last (bool): if set to True, the new pipeline component will be add as the
                last element of the pipeline (after the tokenizer). Defaults to True.

        """

        # The component argument must be callable
        # [TODO] An exception with a custom error message should be thrown
        assert hasattr(component, "__call__"), "Argument `component` is not a callable."

        # Make sure the `component` argument is an object that has a `factory()` method
        assert hasattr(
            component, "factory"
        ), "Argument `component` should be an object that has a `factory()` method"
        # [TODO] The following requirement should be relaxed and a name should be
        # automatically assigned in case `name` is None. This would be convenient
        # as done by spaCy
        assert (
            isinstance(name, str) and len(name) >= 1
        ), "Argument `name` should be of type `str` with at least one character."

        # [TODO] Add custom error message
        assert (
            name not in self.pipe_names
        ), "Pipeline component name '{}' that you have chosen is already used by another pipeline component.".format(
            name
        )

        # Make sure only one of 'before', 'after', 'first' or 'last' is set
        # [TODO] Add custom error message
        assert (
            sum([bool(before), bool(after), bool(first), bool(last)]) < 2
        ), "Only one among arguments 'before', 'after', 'first' or 'last' should be set."

        # Add the new pipe component to the list of factories
        self.factories[name] = component

        # Create the pipe template that will be added the pipeline
        # template
        pipe_template = dict(remote=remote, name=name)

        # Add the pipe template at the right position
        if last or not any([before, after, first]):
            self.pipeline_template.append(pipe_template)

        elif first:
            # The index 0 is reserved for the tokenizer
            self.pipeline_template.insert(index=1, element=pipe_template)

        elif before in self.pipe_names:
            self.pipeline_template.insert(
                index=self.pipe_names.index(before), element=pipe_template
            )

        elif after in self.pipe_names:
            self.pipeline_template.insert(
                index=self.pipe_names.index(after) + 1, element=pipe_template
            )
        else:
            # [TODO] Raise exception with custom error message
            assert (
                False
            ), "component cannot be added to the pipeline, \
                please double check argument values of the `add_pipe` method call."

        # Reset the pipeline.
        # The instance variable that will be affected is:
        # self.pipeline
        self._reset_pipeline()

    def remove_pipe(self, name: str) -> Tuple[str, callable]:
        """Removes the pipeline whose name is 'name'

        Args:
            name (str): The name of the pipeline component to remove.

        Returns:
            The removed pipe

        """

        # [TODO] Add custom error message
        assert (
            name in self.pipe_names
        ), f"No pipeline component with the specified name '{name}' was found"

        # Get the index of the pipeline to be removed in the
        # self.pipeline list
        pipe_index = self.pipe_names.index(name)

        # Delete the pipe using its index
        pipe = self.pipeline_template.pop(pipe_index)

        # Reset the pipeline.
        self._reset_pipeline()

        return pipe

    def _run_subpipeline_from_template(
        self, template_index: int, input=Union[str, String, StringPointer, Doc, DocPointer]
    ) -> Union[Doc, DocPointer]:
        """Creates a `subpipeline` object and sends it to the appropriate
        worker if `input` is remote. Then runs the subpipeline at position
        `template_index` of self.pipeline on the appropriate worker.

        The worker on which the subpipeline is run is either the
        the same worker on which `input` lives, if the `remote`
        property of the subpipeline template is True. Or, it is the
        local worker if `remote` is False.

        The self.pipeline is a list of dicts which stores
        the references to Subpipeline (or SubpipelinePointer) objects.
        It is created by parsing self.subpipeliline_template.

        At each index in self.pipeline we have a dictionary which
        holds the location id as the key and a reference to the
        SubPipeline (or SubpipelinePointer) object as the value.

        The text (or StringPointer) is processed by the tokenizer to create
        Doc (or DocPointer) object which is then processed in place by
        the subpipeline components in the relative order in which
        they are stored in self.pipeline.

        If no subpipeline is yet created for the specified worker,
        one is created using the template in self.subpipeline_templates
        and added to the pipeline.

        Example:
            If a text is to be processed on the local machine, then subpipelines
            in the pipeline are initialized on the local machine.
            So if there are 3 subpipelines in the pipeline then

            self.pipeline = [{'me': SubPipeline[pipe_1_name > pipe_2_name]},
                             {'me': SubPipeline[pipe_3_name]},
                             {'me': SubPipeline[pipe_4_name, pipe_5_name]},
                            ]

            Now any more local texts that are to be processed by the pipeline are
            processed with the subpipeline objects already present on the local machine.

            Then if we pass a StringPointer referring to a text located on a remote
            machine, new SubPipeline objects whose templates in `self.subpipeline_templates`
            has "remote = True" are created on remote machines and their references
            are stored in dictionaries at appropriate indices in `self.pipeline` with
            remote location id as the key.

            Hence in our example, if subpipeline templates at the first and third indices
            in `self.subpipeline_templates` have "remote = True". Then upon passing a
            StringPointer to the pipeline, new subpipeline objects are initialized on
            bob's machine and their references are stored in dictionaries at the first
            and third indices in `self.pipeline` with `bob` as the key.

            self.pipeline = [{'me' : SubPipeline[pipe_1_name > pipe_2_name],
                              'bob': SubPipelinePointer[pipe_1_name > pipe_2_name]},
                             {'me' : SubPipeline[pipe_3_name]},
                             {'bob': SubPipelinePointer[pipe_4_name > pipe_5_name],
                              'me' : SubPipeline[pipe_4_name > pipe_5_name]}
                            ]

            Note:
                The order of workers stored in the dictionary in self.pipeline is arbitrary.

        Args:
            template_index (int): The index of the subpipeline template in
                `self.subpipelines_templates`
            input (str, String, StringPointer, Doc, DocPointer):
                The input on which the subpipeline operates. It can be either the text
                to tokenize (or a pointer to it) for the subpipeline at index 0, or it
                could be the Doc (or its pointer) for all subsequent subpipelines.

        Returns:
            (Doc or DocPointer): The new or updated Doc object or
               a pointer to a Doc object.

        """

        # Get the location ID of the worker where the text to be tokenized,
        # or the Doc to be processed is located
        if isinstance(input, ObjectPointer):
            location_id = input.location.id
        else:
            location_id = self.owner.id

        # Create a new SubPipeline object if one doesn't already exist on the
        # worker where the input is located
        if location_id not in self.pipeline[template_index]:

            # Get the subpipeline template
            subpipeline_template = self.subpipeline_templates[template_index]

            # Is the pipeline a remote one?
            remote = subpipeline_template["remote"]

            # Instantiate a subpipeline and load the subpipeline template
            subpipeline = SubPipeline()

            subpipeline.load_template(template=subpipeline_template, factories=self.factories)

            # Add the subpipeline to the pipeline
            self.pipeline[template_index][location_id] = subpipeline

            # Send the subpipeline to the worker where the input is located
            if (
                isinstance(input, ObjectPointer)
                and input.location != self.owner  # Is the input remote?
                and remote  # Is the subpipeline sendable?
            ):
                self.pipeline[template_index][location_id] = self.pipeline[template_index][
                    location_id
                ].send(input.location)

        # Apply the subpipeline and get the doc or the Doc id.
        # If a Doc ID is obtained, this signifies the ID of the
        # Doc object on the remote worker.
        doc_or_id = self.pipeline[template_index][location_id](input)

        # If the doc is of type str or int, this means that a
        # DocPointer should be created
        if isinstance(doc_or_id, int) or isinstance(doc_or_id, str):

            doc = DocPointer(location=input.location, id_at_location=doc_or_id, owner=self.owner)

        # This is of type Doc then
        else:
            doc = doc_or_id

        # return the doc
        return doc

    def __call__(self, text: Union[str, String, StringPointer]) -> Union[Doc, DocPointer]:
        """The text is tokenized and  pipeline components are called
        here, and the Doc object is returned.

        Args:
            text (str, String or StringPointer): the text to be tokenized and
        processed by the pipeline components.

        Returns:
            (Doc or DocPointer): The Doc object or a pointer to a Doc object.
        This object provides access to all token data.
        """

        # Runs the first subpipeline.
        # The first subpipeline is the one that has the tokenizer
        doc = self._run_subpipeline_from_template(template_index=0, input=text)

        # Apply the the rest of subpipelines sequentially
        # Each subpipeline will modify the document `doc` inplace
        for i, subpipeline in enumerate(self.pipeline[1:], start=1):
            doc = self._run_subpipeline_from_template(template_index=i, input=doc)

        # return the Doc object
        return doc<|MERGE_RESOLUTION|>--- conflicted
+++ resolved
@@ -156,13 +156,9 @@
         first: bool = False,
         last: bool = True,
     ):
-<<<<<<< HEAD
+
         """Adds a pipe template to the pipeline template. 
-           
-=======
-        """Adds a pipe template to a subpipeline templates.
-
->>>>>>> b6ca7393
+
         A pipe template is a dict of the form `{'remote': remote, 'name': name}`.
         Few main steps are carried out here:
 
