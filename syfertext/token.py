from .utils import hash_string
from .attrs import Attributes
from .lexeme import Lexeme
from .lexeme import LexemeMeta

import syft as sy
import torch
import numpy as np
from typing import Union
from syft.generic.string import String

from syft.generic.abstract.object import AbstractObject
from syft.workers.base import BaseWorker


hook = sy.TorchHook(torch)


class Token(AbstractObject):
    def __init__(
        self,
        doc: "Doc",
        token_meta: "TokenMeta",
        position: int,
        id: int = None,
        owner: BaseWorker = None,
    ):
        super(Token, self).__init__(id=id, owner=owner)

        self.doc = doc

        # corresponding hash value of this token
        self.orth = token_meta.orth

        # LexMeta object for the corresponding token string
        self.lex_meta = self.doc.vocab.get_lex_meta(self.orth)

        # Whether the token is followed by a single white space
        self.space_after = token_meta.space_after
        self.position = position

        # Initialize the Underscore object (inspired by spaCy)
        # This object will hold all the custom attributes set
        # using the `self.set_attribute` method
        self._ = token_meta._

        # Whether this token has a vector or not
        self.has_vector = self.doc.vocab.vectors.has_vector(self.orth_)

    def set_attribute(self, name: str, value: object):
        """Creates a custom attribute with the name `name` and
           value `value` in the Underscore object `self._`

        Args:
            name (str): name of the custom attribute.
            value (object): value of the custom named attribute.
        """

        # make sure that the name is not empty and does not contain any spaces
        assert (
            isinstance(name, str) and len(name) > 0 and (" " not in name)
        ), "Argument name should be a non-empty str type containing no spaces"

        setattr(self._, name, value)

    def has_attribute(self, name: str) -> bool:
        """Returns `True` if the Underscore object `self._` has an attribute `name`. otherwise returns `False`

        Args:
            name (str): name of the custom attribute.

        Returns:
            attr_exists (bool): `True` if `self._.name` exists, otherwise `False`
        """

        # `True` if `self._` has attribute `name`, `False` otherwise
        attr_exists = hasattr(self._, name)

        return attr_exists

    def remove_attribute(self, name: str):
        """Removes the attribute `name` from the Underscore object `self._`

        Args:
            name (str): name of the custom attribute.
        """

        # Before removing the attribute, check if it exist
        assert self.has_attribute(name), f"token does not have the attribute {name}"

        delattr(self._, name)

    def get_attribute(self, name: str):
        """Returns value of custom attribute with the name `name` if it is present, else raises `AttributeError`.

        Args:
            name (str): name of the custom attribute.

        Returns:
            value (obj): value of the custom attribute with name `name`.
        """

        return getattr(self._, name)

    def nbor(self, offset=1):
        """Gets the neighbouring token at `self.position + offset` if it exists

        Args:
            offset (int): the relative position of the neighbour with respect to current token.

        Returns:
            neighbor (Token): the neighbor of the current token with a relative position `offset`.
        """

        # The neighbor's index should be within the document's range of indices
        assert (
            0 <= self.position + offset < len(self.doc)
        ), f"Token at position {self.position + offset} does not exist"

        neighbor = self.doc[self.position + offset]

        return neighbor

<<<<<<< HEAD
    def check_flag(self, flag_id: int) -> bool:
        """Checks the attribute corresponding to given `flag_id` flag value.
        
        Args:
            flag_id(int): The attribute ID of the flag to check.
=======
    def __str__(self):
        # The call to `str()` in the following is to account for the case
        # when text is of type String or StringPointer (which are Syft string types)
        return self.orth_

    @property
    def text(self):
        """Get the token text in str type"""
        return self.orth_
>>>>>>> cd051721

        Returns:
            bool: Returns True if the value of flag corresponding to flag_id is 1 else False.
        """

        return LexemeMeta.check_flag(self.lex_meta, flag_id)

    def set_flag(self, flag_id: int, value: bool) -> None:
        """Set the sets the value of flag corresponding flag_id.

        Args:
            flag_id(int): The flag_id for corresponding attribute to set.
            value(bool): boolean value used to set flag.
        """

        # Sets the value of flag which is inside lexememeta object
        LexemeMeta.set_flag(self.lex_meta, flag_id, value)

    @property
    def text(self):
        """Get the token text"""
        return self.orth_

    def __len__(self):
        """The number of unicode characters in the token, i.e. `token.text`.
        The number of unicode characters in the token.
        """
        return self.lex_meta.length

    def __repr__(self):
        return f"Token[{self.orth_}]"

    @property
    def vector(self):
        """Get the token vector"""
        return self.doc.vocab.vectors[self.orth_]

    @property
    def vector_norm(self) -> torch.Tensor:
        """The L2 norm of the token's vector representation.

        Returns: 
            Tensor: The L2 norm of the vector representation.
        """

        # Convert the vector from a numpy array to a Tensor
        vector = torch.tensor(self.vector)

        # Compute the norm
        norm = (vector ** 2).sum()
        norm = torch.sqrt(norm)

        return norm

    def similarity(self, other):
        """Compute the cosine similarity between tokens' vectors.
        
        Args:
            other (Token): The Token to compare with.
        
        Returns:
            Tensor: A cosine similarity score. Higher is more similar.
        """

        # Make sure both vectors have non-zero norms
        assert (
            self.vector_norm.item() != 0.0 and other.vector_norm.item() != 0.0
        ), "One of the provided tokens has a zero norm."

        # Compute similarity
        sim = torch.dot(torch.tensor(self.vector), torch.tensor(other.vector))
        sim /= self.vector_norm * other.vector_norm

        return sim

    def get_encrypted_vector(self, *workers, crypto_provider=None, requires_grad=True):
        """Get the mean of the vectors of each Token in this documents.

        Args:
            self (Token): current token.
            workers (sequence of BaseWorker): A sequence of remote workers from .
            crypto_provider (BaseWorker): A remote worker responsible for providing cryptography (SMPC encryption) functionalities.
            requires_grad (bool): A boolean flag indicating whether gradients are required or not.

        Returns:
            Tensor: A tensor representing the SMPC-encrypted vector of this token.
        """

        assert (
            len(workers) > 1
        ), "You need at least two workers in order to encrypt the vector with SMPC"

        # Get the vector
        vector = self.doc.vocab.vectors[self.orth_]

        # Create a Syft/Torch tensor
        vector = torch.Tensor(vector)

        # Encrypt the vector using SMPC
        vector = vector.fix_precision().share(
            *workers, crypto_provider=crypto_provider, requires_grad=requires_grad
        )

        return vector

    # Following attributes are inspired from Spacy, they have similar behaviour as in spacy.
    # Some of the attributes are redundant but they are to maintain consistency with other attributes

    @property
    def vector_norm(self):
        """The L2 norm of the token's vector"""

        vector = self.vector
        return np.sqrt((vector ** 2).sum())

    @property
    def text_with_ws(self):
        """The text content of the token with the trailing whitespace(if any)."""
        text = self.orth_

        if self.space_after:
            return text + " "
        else:
            return text

    @property
    def lex_id(self):
        """Sequential id of the token's lexical type. Used to index into words vector table"""
        return self.lex_meta.id

    @property
    def rank(self):
        """The index to corresponding word vector in words vector table."""
        return self.lex_meta.id

    @property
    def lower(self):
        """Orth id of the lowercase token text."""
        return self.lex_meta.lower

    @property
    def shape(self):
        """Orth id of the token's shape, a transform of the
            tokens's string, to show orthographic features (e.g. "Xxxx", "dd").
        """
        return self.lex_meta.shape

    @property
    def prefix(self):
        """Orth id of a length-1 substring from the start of the token."""
        return self.lex_meta.prefix

    @property
    def suffix(self):
        """Orth id of a length-N substring from the end of the token."""
        return self.lex_meta.suffix

    @property
    def lang(self):
        """Orth id of the language of the parent document's vocabulary."""
        return self.lex_meta.lang

    @property
    def whitespace_(self):
        """The trailing whitespace character, if present."""
        return " " if self.space_after else ""

    @property
    def orth_(self):
        """Text content (identical to `Token.text`).
            Exists mostly for consistency with the other
            attributes.
        """
        return self.doc.vocab.store[self.lex_meta.orth]

    @property
    def lower_(self):
        """The lowercase token text."""
        return self.doc.vocab.store[self.lex_meta.lower]

    @property
    def shape_(self):
        """Transform of the tokens's string, to show
        orthographic features. For example, "Xxxx" or "dd".
        """
        return self.doc.vocab.store[self.lex_meta.shape]

    @property
    def prefix_(self):
        """A length-1 substring from the start of the token."""
        return self.doc.vocab.store[self.lex_meta.prefix]

    @property
    def suffix_(self):
        """A length-3 substring from the end of the token."""
        return self.doc.vocab.store[self.lex_meta.suffix]

    @property
    def lang_(self):
        """Language of the parent document's vocabulary,
            e.g. 'en_web_core_lm'.
        """
        return self.doc.vocab.store[self.lex_meta.lang]

    @property
    def is_oov(self):
        """Whether the token is out-of-vocabulary."""
        return LexemeMeta.check_flag(self.lex_meta, Attributes.IS_OOV)

    @property
    def is_stop(self):
        """Whether the token is a stop word, i.e. part of a
            stop list defined by the language data.
        """
        return LexemeMeta.check_flag(self.lex_meta, Attributes.IS_STOP)

    @property
    def is_alpha(self):
        """Whether the token consists of alphabets characters."""
        return LexemeMeta.check_flag(self.lex_meta, Attributes.IS_ALPHA)

    @property
    def is_ascii(self):
        """Whether the token consists of ASCII characters."""
        return LexemeMeta.check_flag(self.lex_meta, Attributes.IS_ASCII)

    @property
    def is_digit(self):
        """Whether the token consists of digits."""
        return LexemeMeta.check_flag(self.lex_meta, Attributes.IS_DIGIT)

    @property
    def is_lower(self):
        """Whether the token is in lowercase."""
        return LexemeMeta.check_flag(self.lex_meta, Attributes.IS_LOWER)

    @property
    def is_upper(self):
        """Whether the token is in uppercase."""
        return LexemeMeta.check_flag(self.lex_meta, Attributes.IS_UPPER)

    @property
    def is_title(self):
        """Whether the token is in titlecase."""
        return LexemeMeta.check_flag(self.lex_meta, Attributes.IS_TITLE)

    @property
    def is_punct(self):
        """Whether the token is punctuation."""
        return LexemeMeta.check_flag(self.lex_meta, Attributes.IS_PUNCT)

    @property
    def is_space(self):
        """Whether the token consists of whitespace characters."""
        return LexemeMeta.check_flag(self.lex_meta, Attributes.IS_SPACE)

    @property
    def is_bracket(self):
        """Whether the token is a bracket."""
        return LexemeMeta.check_flag(self.lex_meta, Attributes.IS_BRACKET)

    @property
    def is_quote(self):
        """Whether the token is a quotation mark."""
        return LexemeMeta.check_flag(self.lex_meta, Attributes.IS_QUOTE)

    @property
    def is_left_punct(self):
        """Whether the token is a left punctuation mark."""
        return LexemeMeta.check_flag(self.lex_meta, Attributes.IS_LEFT_PUNCT)

    @property
    def is_right_punct(self):
        """Whether the token is a right punctuation mark."""
        return LexemeMeta.check_flag(self.lex_meta, Attributes.IS_RIGHT_PUNCT)

    @property
    def is_currency(self):
        """Whether the token is a currency symbol."""
        return LexemeMeta.check_flag(self.lex_meta, Attributes.IS_CURRENCY)

    @property
    def like_url(self):
        """Whether the token resembles a URL."""
        return LexemeMeta.check_flag(self.lex_meta, Attributes.LIKE_URL)

    @property
    def like_num(self):
        """Whether the token resembles a number, e.g. "10.9",
        "10" etc.
        """
        return LexemeMeta.check_flag(self.lex_meta, Attributes.LIKE_NUM)

    @property
    def like_email(self):
        """Whether the token resembles an email address."""
        return LexemeMeta.check_flag(self.lex_meta, Attributes.LIKE_EMAIL)<|MERGE_RESOLUTION|>--- conflicted
+++ resolved
@@ -121,29 +121,24 @@
 
         return neighbor
 
-<<<<<<< HEAD
+    
     def check_flag(self, flag_id: int) -> bool:
         """Checks the attribute corresponding to given `flag_id` flag value.
         
         Args:
             flag_id(int): The attribute ID of the flag to check.
-=======
-    def __str__(self):
-        # The call to `str()` in the following is to account for the case
-        # when text is of type String or StringPointer (which are Syft string types)
-        return self.orth_
+    
+        Returns:
+            bool: Returns True if the value of flag corresponding to flag_id is 1 else False.
+        """
+
+        return LexemeMeta.check_flag(self.lex_meta, flag_id)
 
     @property
     def text(self):
         """Get the token text in str type"""
         return self.orth_
->>>>>>> cd051721
-
-        Returns:
-            bool: Returns True if the value of flag corresponding to flag_id is 1 else False.
-        """
-
-        return LexemeMeta.check_flag(self.lex_meta, flag_id)
+
 
     def set_flag(self, flag_id: int, value: bool) -> None:
         """Set the sets the value of flag corresponding flag_id.
