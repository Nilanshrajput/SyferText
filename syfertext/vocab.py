import pickle
import os
from pathlib import Path
from typing import Union

from .vectors import Vectors
from .string_store import StringStore
from .lexeme import Lexeme
from .lexeme import LexemeMeta
from .attrs import Attributes


class Vocab:
    def __init__(self, model_name: str, lex_attr_getters=None):
        # TODO: this method of using 'model_name' to load vectors, strings and key2row is temporary, made specifically for the DevFest POC.
        #       it should be changed to something similar to what spaCy does for ease.

        self.model_name = model_name

        # Create the path to where the folder named 'model_name' is stored.
        dirname = str(Path.home())

        self.model_path = os.path.join(dirname, "SyferText", model_name)

        # Create a `StringStore` object which acts like a lookup table
        # mapping between all strings known to the vocabulary and
        # their hashes. It can be used to retrieve a string given its hash
        # key, or vice versa.
        # Only strings that are encountered during tokenization will be stored here
        self.store = StringStore()

        # Lookup table of Lexeme objects, the key is equal to orth value of lex(hash of string)
        self.lex_store = {}

        self.lex_attr_getters = lex_attr_getters

        # Create the Vectors object
<<<<<<< HEAD
        self.vectors = Vectors(model_name)

    def load_strings(self):
        """load the pickled list of words that the Vocab object knows and has vectors for"""

        words_path = os.path.join(self.model_path, "words")

        with open(words_path, "rb") as word_file:
            strings = pickle.load(word_file)

        return strings

    def get_vector(self, string_or_id: Union[str, int]):
        """Retrieve a vector for a word in the vocabulary. Words can be looked
        up by string or int ID. 
        """
        if isinstance(string_or_id, int):
            string_or_id = self.store[string_or_id]

        return self.vectors[string_or_id]

    def __iter__(self):
        """Iterate over the lexemes in the vocabulary.

        Yields:
            Lexeme: An entry in the vocabulary.
        """

        for orth, lex in self.lex_store.items():
            # Create the Lexeme object for the given orth
            lexeme = Lexeme(self, orth)

            yield lexeme

    def __getitem__(self, id_or_string: Union[str, int]) -> Lexeme:
        """Retrieve a string, given an int ID or a string. If a
        previously unseen string is given, a new lexeme is created and
        stored.

        Args:
            id_or_string (int or unicode): The integer ID of a word, or its string. 

        Returns:
            Lexeme: The lexeme indicated by the given ID.
        """

        if isinstance(id_or_string, str):
            orth = self.store.add(id_or_string)

        else:
            orth = id_or_string

        return Lexeme(self, orth)

    def __contains__(self, key: Union[str, int]) -> bool:
        """Check whether the lexeme for the string or int key has an entry in the vocabulary."""

        if isinstance(key, str):
            orth = self.store[key]

        else:
            orth = key

        # Get the LexemeMeta object
        # Note: if it is not present in the lex_store than new one is created
        lex = self.lex_store.get(orth)

        return lex is not None

    def has_vector(self, string: str) -> bool:
        """If for the given string there is an entry in word vectors table"""
        return self.vectors.has_vector(string)

    def get_by_orth(self, orth: int) -> LexemeMeta:
        """Get a LexemeMeta from the lexstore, creating a new
        Lexeme if necessary.
        """

        if orth == 0:
            return None

        # get the LexemeMeta object from lex store if exist.
        lex = self.lex_store.get(orth)

        # If the LexemeMeta object already exist it returned.
        if lex != None:
            return lex

        # LexemeMeta instance doesn't exist for the given orth
        else:
            # Create the new LexemeMeta object.
            return self._create_lex(self.store[orth])

    def _create_lex(self, string: str) -> LexemeMeta:

        # create the new LexemeMeta object
        lex = LexemeMeta()

        # Assign the lex attributes
        lex.orth = self.store.add(string)
        lex.length = len(string)

        # The language model name of parent vocabulary
        lex.lang = self.store.add(self.model_name)

        # id is the index of row the corresponding vector
        # is stored in word vectors table
        lex.id = self.vectors.key2row.get(lex.orth)

        # Traverse all the lexical attributes getters in the dict.
        for attr, func in self.lex_attr_getters.items():
            value = func(string)

            # check if string id out of vocabulary
            if attr == Attributes.IS_OOV:
                value = not self.has_vector(string)

            # for attributes with string values add them to string store
            # and assign the orth id of that to LexemeMeta object
            if isinstance(value, str):
                value = self.store.add(value)

            # Assign rest of the attributes to the LexemeMeta object
            if value:
                Lexeme.set_lex_attr(lex, attr, value)

        # Store the LexemeMeta object in the lex store.
        self.lex_store[lex.orth] = lex

        return lex
=======
        self.vectors = Vectors(model_name)
>>>>>>> bf6b297c
<|MERGE_RESOLUTION|>--- conflicted
+++ resolved
@@ -35,7 +35,6 @@
         self.lex_attr_getters = lex_attr_getters
 
         # Create the Vectors object
-<<<<<<< HEAD
         self.vectors = Vectors(model_name)
 
     def load_strings(self):
@@ -165,7 +164,4 @@
         # Store the LexemeMeta object in the lex store.
         self.lex_store[lex.orth] = lex
 
-        return lex
-=======
-        self.vectors = Vectors(model_name)
->>>>>>> bf6b297c
+        return lex