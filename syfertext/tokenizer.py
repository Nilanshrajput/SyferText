--- conflicted
+++ resolved
@@ -226,8 +226,7 @@
             doc: Document with all the TokenMeta objects of every token after splitting 
                 affixes and exceptions.
         """
-
-<<<<<<< HEAD
+        
         # If there is trailing space after the substring in text.
         space_after = token_meta.space_after
 
@@ -235,30 +234,13 @@
         # TokenMeta for each type affix and list of TokenMeta of
         # exceptions after splitting the affixes.
         substring, affixes, exception_tokens = self._split_affixes(substring=substring)
-=======
-        # Start position of substring in text to be tokenized.
-        pos = token_meta.start_pos
-
-        # If there is trailing space after the substring in text.
-        space_after = token_meta.space_after
-
-        # Get the remaining substring, it's start pos relative to original text,
-        # affixes containing list of TokenMeta for each type affix and
-        # list of TokenMeta of exceptions after splitting the affixes.
-        substring, pos, affixes, exception_tokens = self._split_affixes(
-            substring=substring, start_pos=pos
-        )
->>>>>>> bf6b297c
+
 
         # Attach all the `TokenMeta` objects formed as result of splitting
         # the affixes and exception cases in the doc container.
         doc = self._attach_tokens(
             doc=doc,
             substring=substring,
-<<<<<<< HEAD
-=======
-            start_pos=pos,
->>>>>>> bf6b297c
             space_after=space_after,
             affixes=affixes,
             exception_tokens=exception_tokens,
@@ -266,28 +248,15 @@
 
         return doc
 
-<<<<<<< HEAD
+
     def _split_affixes(self, substring: str) -> Tuple[str, DefaultDict, List[TokenMeta]]:
-=======
-    def _split_affixes(
-        self, substring: str, start_pos: int
-    ) -> Tuple[str, int, DefaultDict, List[TokenMeta]]:
->>>>>>> bf6b297c
         """Process substring for tokenizing prefixes, infixes, suffixes and exceptions.
 
         Args:
             substring: The substring to tokenize.
-<<<<<<< HEAD
-
+            
         Returns:    
             substring: The substring to tokenize.
-=======
-            start_pos: A pointer to the start position of the substring in the text.
-
-        Returns:    
-            substring: The substring to tokenize.
-            start_pos: A pointer to the start position of the substring in the text.
->>>>>>> bf6b297c
             affixes: Dict holding TokenMeta lists of each affix 
                 types as a result of splitting affixes
             exception_tokens: The list of exception tokens TokenMeta objects.
@@ -297,11 +266,6 @@
         prefixes = []
         infixes = []
         exception_tokens = []
-<<<<<<< HEAD
-=======
-        pos = start_pos
-        end_pos = pos
->>>>>>> bf6b297c
 
         next_affix = ["prefix", "suffix"]
 
@@ -327,11 +291,7 @@
 
             if substring in self.exceptions:
                 # Get a list of exception  `TokenMeta` objects to be added in the Doc container
-<<<<<<< HEAD
                 exception_tokens, substring = self._get_exception_token_metas(substring)
-=======
-                exception_tokens, substring = self._get_exception_token_metas(substring, pos)
->>>>>>> bf6b297c
 
                 break
 
@@ -342,15 +302,8 @@
 
             if affix_finder(substring):
                 # Get the `TokenMeta` object of the affix along with updated
-<<<<<<< HEAD
                 # substring after removing the affix
                 token_meta, substring = getattr(self, f"_get_{affix_type}_token_meta")(substring)
-=======
-                # substring and start pos pointer after removing the affix
-                token_meta, substring, pos = getattr(self, f"_get_{affix_type}_token_meta")(
-                    substring, pos
-                )
->>>>>>> bf6b297c
 
                 affixes[f"{affix_type}"].append(token_meta)
 
@@ -361,17 +314,10 @@
 
         # Get infix TokenMeta objects if any.
         if self.infix_matches(substring):
-<<<<<<< HEAD
             infixes, substring = self._get_infix_token_metas(substring)
             affixes["infix"].extend(infixes)
 
         return substring, affixes, exception_tokens
-=======
-            infixes, substring, pos = self._get_infix_token_metas(substring, pos)
-            affixes["infix"].extend(infixes)
-
-        return substring, pos, affixes, exception_tokens
->>>>>>> bf6b297c
 
     def _attach_tokens(
         self,
@@ -387,10 +333,6 @@
         Args:
             doc: Original Document
             substring: The substring remaining after splitting all the affixes.
-<<<<<<< HEAD
-=======
-            start_pos: The pointer to location of start of substring in text.
->>>>>>> bf6b297c
             space_after: If there is a space after the original substring before splitting any affixes 
                 in the text.
             affixes: Dict holding TokenMeta lists of each affix types(prefix, suffix, infix) 
@@ -410,22 +352,11 @@
 
         # If subtring is remaining after splitting all the affixes.
         if substring:
-<<<<<<< HEAD
 
             # Create the TokenMeta object
             token_meta = TokenMeta(
                 hash_key=self.vocab.store[(substring)],
                 space_after=False,  # for the last token space_after will be updated explicitly according to the original substring.
-=======
-            # Create the TokenMeta object
-            end_pos = start_pos + len(substring) - 1
-            token_meta = TokenMeta(
-                hash_key=self.vocab.store[(substring)],
-                start_pos=start_pos,
-                end_pos=end_pos,
-                space_after=False,  # for the last token space_after will be updated explicitly according to the original substring.
-                is_space=False,
->>>>>>> bf6b297c
             )
 
             # Append the token to the document
@@ -442,28 +373,15 @@
 
         return doc
 
-<<<<<<< HEAD
     def _get_prefix_token_meta(self, substring: str) -> Tuple[TokenMeta, str]:
-=======
-    def _get_prefix_token_meta(self, substring: str, pos: int) -> Tuple[TokenMeta, str, int]:
->>>>>>> bf6b297c
         """Makes TokenMeta data for substring which are prefixes.
 
         Args:
             substring: The substring to tokenize.
-<<<<<<< HEAD
             
         Returns:
             token_meta: The TokenMeta object with TokenMeta data of prefix.
             substring: The updated substring after removing prefix.           
-=======
-            pos: The pointer to the start position of substring in the text.
-
-        Returns:
-            token_meta: The TokenMeta object with TokenMeta data of prefix.
-            substring: The updated substring after removing prefix.
-            pos: The pointer to the start position of new substring in the text.
->>>>>>> bf6b297c
         """
 
         # Get the length of prefix match in the substring.
@@ -471,18 +389,12 @@
 
         # break if pattern matches the empty string
         if pre_len == 0:
-<<<<<<< HEAD
             return None, substring
-=======
-            return None, substring, pos
-
-        end_pos = pos + pre_len - 1
->>>>>>> bf6b297c
+
 
         # Create the TokenMeta object
         token_meta = TokenMeta(
             hash_key=self.vocab.store[str(substring[:pre_len])],
-<<<<<<< HEAD
             space_after=False,  # for the last token space_after will be updated explicitly according to the original substring.
         )
 
@@ -493,27 +405,6 @@
 
     def _get_suffix_token_meta(self, substring: str) -> Tuple[TokenMeta, str]:
         """Makes TokenMeta data for substring suffixes.
-=======
-            start_pos=pos,
-            end_pos=end_pos,
-            space_after=False,  # for the last token space_after will be updated explicitly according to the original substring.
-            is_space=False,
-        )
-
-        pos = end_pos + 1
-
-        # Update the remaining substring after removing the prefix.
-        substring = substring[pre_len:]
-
-        return token_meta, substring, pos
-
-    def _get_suffix_token_meta(self, substring: str, pos: int) -> Tuple[TokenMeta, str, int]:
-        """Makes TokenMeta data for substring suffixes.
-
-        Args:
-            substring: The `substring` to tokenize.
-            pos: The pointer to the start position of substring in the text.
->>>>>>> bf6b297c
 
         Args:
             substring: The `substring` to tokenize.
@@ -521,10 +412,6 @@
         Returns:
             token_meta: The TokenMeta object of the suffix.
             substring: The updated substring after removing the suffix.
-<<<<<<< HEAD
-=======
-            pos: The pointer to the start position of new `substring` in the text.
->>>>>>> bf6b297c
         """
 
         # Get the length of suffix match in the substring.
@@ -534,59 +421,27 @@
         if suff_len == 0:
             return None, substring
 
-<<<<<<< HEAD
         # Create the TokenMeta object
         token_meta = TokenMeta(
             hash_key=self.vocab.store[str(substring[len(substring) - suff_len :])],
             space_after=False,  # for the last token space_after will be updated explicitly in end.
-=======
-        # A pointer to the start of the suffix in the substring relative to the original text.
-        pos_suffix = pos + len(substring) - suff_len
-
-        # A pointer to the end of the suffix in the substring relative to the original text.
-        end_pos_suffix = pos_suffix + suff_len - 1
-
-        # Create the TokenMeta object
-        token_meta = TokenMeta(
-            hash_key=self.vocab.store[str(substring[len(substring) - suff_len :])],
-            start_pos=pos_suffix,
-            end_pos=end_pos_suffix,
-            space_after=False,  # for the last token space_after will be updated explicitly in end.
-            is_space=False,
->>>>>>> bf6b297c
         )
 
         # Update the remaining substring after removing the suffix.
         substring = substring[:-suff_len]
-<<<<<<< HEAD
 
         return token_meta, substring
 
     def _get_infix_token_metas(self, substring: str) -> Tuple[List[TokenMeta], str]:
-=======
-
-        return token_meta, substring, pos
-
-    def _get_infix_token_metas(self, substring: str, pos: int) -> Tuple[List[TokenMeta], str, int]:
->>>>>>> bf6b297c
         """Makes list of TokenMeta data for substring which are infixes.
 
         Args:
             substring: The substring to tokenize.
-<<<<<<< HEAD
-            
-=======
-            pos: The pointer to location of start of substring in text.
-
->>>>>>> bf6b297c
+
         Returns:
             infix_tokens_metas: the list of TokenMeta objects of infixes
                 found in `substring`.
             substring: The updated substring after processing for all infixes.
-<<<<<<< HEAD
-=======
-            pos: The pointer to the start position of new `substring` in text.
->>>>>>> bf6b297c
         """
 
         # Get all the infix matches in list
@@ -616,24 +471,13 @@
 
             else:
                 # Create the TokenMeta object
-<<<<<<< HEAD
                 token_meta = TokenMeta(
                     hash_key=self.vocab.store[str(substring[start_pos:end_pos])],
                     space_after=False,  #  For this token space_after will be updated explicitly in end.
-=======
-                # pos added to make `start_pos` and `end_pos` relative to orginal text.
-                token_meta = TokenMeta(
-                    hash_key=self.vocab.store[str(substring[start_pos:end_pos])],
-                    start_pos=start_pos + pos,
-                    end_pos=end_pos + pos,
-                    space_after=False,  #  For this token space_after will be updated explicitly in end.
-                    is_space=False,
->>>>>>> bf6b297c
                 )
 
                 # Append the token to the infix_list
                 infix_tokens_metas.append(token_meta)
-<<<<<<< HEAD
 
         # There is no remaining substring
         substring = ""
@@ -642,24 +486,6 @@
 
     def _get_exception_token_metas(self, substring: str) -> Tuple[List[TokenMeta], str]:
         """Make a list of TokenMeta objects of exceptions found in `substring`.
-=======
-
-        # We have already proccesed the full substring so updating
-        # pos just to have similar structure to other _get_affix_meta.
-        pos = len(substring) + 1
-
-        # There is no remaining substring
-        substring = ""
-
-        return infix_tokens_metas, substring, pos
-
-    def _get_exception_token_metas(self, substring: str, pos: int) -> Tuple[List[TokenMeta], str]:
-        """Make a list of TokenMeta objects of exceptions found in `substring`.
-
-        Args:
-            substring: The substring to tokenize.
-            pos: The pointer to location of start of substring in text.
->>>>>>> bf6b297c
 
         Args:
             substring: The substring to tokenize.
@@ -676,35 +502,16 @@
 
         for e in self.exceptions[substring]:
             ORTH = e["ORTH"]
-<<<<<<< HEAD
-=======
-            end_pos = pos + len(ORTH) - 1
->>>>>>> bf6b297c
 
             # Create the TokenMeta object
             token_meta = TokenMeta(
                 hash_key=self.vocab.store[ORTH],
-<<<<<<< HEAD
                 space_after=False,  # for the last token space_after will be updated explicitly in end.
             )
 
             # Append the token to the  exception tokens list
             exception_token_metas.append(token_meta)
 
-=======
-                start_pos=pos,
-                end_pos=end_pos,
-                space_after=False,  # for the last token space_after will be updated explicitly in end.
-                is_space=False,
-            )
-
-            # Append the token to the  exception tokens list
-            exception_token_metas.append(token_meta)
-
-            # update start_pos for next orth
-            pos = end_pos + 1
-
->>>>>>> bf6b297c
         # There is no remaining substring.
         substring = ""
 
