--- conflicted
+++ resolved
@@ -8,7 +8,6 @@
 
 from .token_exception import TOKENIZER_EXCEPTIONS
 
-<<<<<<< HEAD
 from .punctuations import TOKENIZER_PREFIXES
 from .punctuations import TOKENIZER_SUFFIXES
 from .punctuations import TOKENIZER_INFIXES
@@ -20,8 +19,6 @@
 from .utils import compile_prefix_regex
 from .utils import msgpack_code_generator
 
-=======
->>>>>>> 42559738
 import re
 
 from syft.generic.abstract.sendable import AbstractSendable
@@ -417,19 +414,10 @@
 
         Args:
             substring: The substring to tokenize.
-<<<<<<< HEAD
-            start_pos: A pointer to the start position of the substring in the text.
-
-        Returns:
-            substring: The substring to tokenize.
-            start_pos: A pointer to the start position of the substring in the text.
-            affixes: Dict holding TokenMeta lists of each affix
-=======
             
         Returns:    
             substring: The substring to tokenize.
             affixes: Dict holding TokenMeta lists of each affix 
->>>>>>> 42559738
                 types as a result of splitting affixes
             exception_tokens: The list of exception tokens TokenMeta objects.
         """
@@ -503,12 +491,7 @@
         Args:
             doc: Original Document
             substring: The substring remaining after splitting all the affixes.
-<<<<<<< HEAD
-            start_pos: The pointer to location of start of substring in text.
-            space_after: If there is a space after the original substring before splitting any affixes
-=======
             space_after: If there is a space after the original substring before splitting any affixes 
->>>>>>> 42559738
                 in the text.
             affixes: Dict holding TokenMeta lists of each affix types(prefix, suffix, infix)
                 formed as the result of splitting affixes.
